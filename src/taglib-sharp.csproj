--- conflicted
+++ resolved
@@ -24,15 +24,6 @@
     <AllowUnsafeBlocks>True</AllowUnsafeBlocks>
     <CheckForOverflowUnderflow>True</CheckForOverflowUnderflow>
     <AssemblyOriginatorKeyFile>..\taglib-sharp.snk</AssemblyOriginatorKeyFile>
-<<<<<<< HEAD
-    <DefineConstants>HAVE_SHARPZIPLIB</DefineConstants>
-=======
-    <Execution>
-      <Execution clr-version="Net_2_0" />
-    </Execution>
-    <DefineConstants>
-    </DefineConstants>
->>>>>>> cd3568a9
     <SignAssembly>true</SignAssembly>
   </PropertyGroup>
   <PropertyGroup Condition=" '$(Configuration)|$(Platform)' == 'Release|AnyCPU' ">
