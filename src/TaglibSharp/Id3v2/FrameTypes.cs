//
// FrameTypes.cs:
//
// Author:
//   Brian Nickel (brian.nickel@gmail.com)
//
// Copyright (C) 2007 Brian Nickel
//
// This library is free software; you can redistribute it and/or modify
// it  under the terms of the GNU Lesser General Public License version
// 2.1 as published by the Free Software Foundation.
//
// This library is distributed in the hope that it will be useful, but
// WITHOUT ANY WARRANTY; without even the implied warranty of
// MERCHANTABILITY or FITNESS FOR A PARTICULAR PURPOSE.  See the GNU
// Lesser General Public License for more details.
//
// You should have received a copy of the GNU Lesser General Public
// License along with this library; if not, write to the Free Software
// Foundation, Inc., 59 Temple Place, Suite 330, Boston, MA  02111-1307
// USA
//

namespace TagLib.Id3v2
{
	/// <summary>
	///    <see cref="FrameType" /> provides references to different frame
	///    types used by the library.
	/// </summary>
	/// <remarks>
	///    <para>This class is used to severely reduce the number of times
	///    these types are created in <see cref="TagLib.Id3v2.Tag" />,
	///    greatly improving the speed at which warm files are read. It is,
	///    however, not necessary for external users to use this class. While
	///    the library may use <c>GetTextAsString (FrameType.TIT2);</c> an
	///    external user could use <c>tag.GetTextAsString ("TIT2");</c> with
	///    the same result.</para>
	/// </remarks>
	static class FrameType
	{
		public static readonly ReadOnlyByteVector APIC = "APIC";
		public static readonly ReadOnlyByteVector COMM = "COMM";
		public static readonly ReadOnlyByteVector CHAP = "CHAP"; // Chapter Frame
		public static readonly ReadOnlyByteVector CTOC = "CTOC"; // Table of Contents Frame
		public static readonly ReadOnlyByteVector EQUA = "EQUA";
		public static readonly ReadOnlyByteVector GEOB = "GEOB";
		public static readonly ReadOnlyByteVector IPLS = "IPLS";
		public static readonly ReadOnlyByteVector MCDI = "MCDI";
		public static readonly ReadOnlyByteVector PCNT = "PCNT";
		public static readonly ReadOnlyByteVector POPM = "POPM";
		public static readonly ReadOnlyByteVector PRIV = "PRIV";
		public static readonly ReadOnlyByteVector RVA2 = "RVA2";
		public static readonly ReadOnlyByteVector RVAD = "RVAD";
		public static readonly ReadOnlyByteVector SYLT = "SYLT";
		public static readonly ReadOnlyByteVector TALB = "TALB";
		public static readonly ReadOnlyByteVector TBPM = "TBPM";
		public static readonly ReadOnlyByteVector TCOM = "TCOM";
		public static readonly ReadOnlyByteVector TCON = "TCON";
		public static readonly ReadOnlyByteVector TCOP = "TCOP";
		public static readonly ReadOnlyByteVector TCMP = "TCMP";
		public static readonly ReadOnlyByteVector TDRC = "TDRC";
		public static readonly ReadOnlyByteVector TDAT = "TDAT";
		public static readonly ReadOnlyByteVector TDTG = "TDTG";
		public static readonly ReadOnlyByteVector TEXT = "TEXT";
		public static readonly ReadOnlyByteVector TIT1 = "TIT1";
		public static readonly ReadOnlyByteVector TIT2 = "TIT2";
		public static readonly ReadOnlyByteVector TIT3 = "TIT3";
		public static readonly ReadOnlyByteVector TIME = "TIME";
		public static readonly ReadOnlyByteVector TKEY = "TKEY";
		public static readonly ReadOnlyByteVector TLEN = "TLEN"; // audio length
		public static readonly ReadOnlyByteVector TMCL = "TMCL";
		public static readonly ReadOnlyByteVector TOLY = "TOLY";
		public static readonly ReadOnlyByteVector TOPE = "TOPE";
		public static readonly ReadOnlyByteVector TPE1 = "TPE1";
		public static readonly ReadOnlyByteVector TPE2 = "TPE2";
		public static readonly ReadOnlyByteVector TPE3 = "TPE3";
		public static readonly ReadOnlyByteVector TPE4 = "TPE4";
		public static readonly ReadOnlyByteVector TPOS = "TPOS";
		public static readonly ReadOnlyByteVector TPUB = "TPUB";
		public static readonly ReadOnlyByteVector TRCK = "TRCK";
		public static readonly ReadOnlyByteVector TRDA = "TRDA";
		public static readonly ReadOnlyByteVector TSIZ = "TSIZ";
		public static readonly ReadOnlyByteVector TSOA = "TSOA"; // Album Title Sort Frame
		public static readonly ReadOnlyByteVector TSO2 = "TSO2"; // Album Artist Sort Frame
		public static readonly ReadOnlyByteVector TSOC = "TSOC"; // Composer Sort Frame
		public static readonly ReadOnlyByteVector TSOP = "TSOP"; // Performer Sort Frame
		public static readonly ReadOnlyByteVector TSOT = "TSOT"; // Track Title Sort Frame
		public static readonly ReadOnlyByteVector TSRC = "TSRC";
		public static readonly ReadOnlyByteVector TXXX = "TXXX";
		public static readonly ReadOnlyByteVector TYER = "TYER";
		public static readonly ReadOnlyByteVector UFID = "UFID";
		public static readonly ReadOnlyByteVector USER = "USER";
		public static readonly ReadOnlyByteVector USLT = "USLT";
		public static readonly ReadOnlyByteVector WCOM = "WCOM";
		public static readonly ReadOnlyByteVector WCOP = "WCOP";
		public static readonly ReadOnlyByteVector WOAF = "WOAF";
		public static readonly ReadOnlyByteVector WOAR = "WOAR";
		public static readonly ReadOnlyByteVector WOAS = "WOAS";
		public static readonly ReadOnlyByteVector WORS = "WORS";
		public static readonly ReadOnlyByteVector WPAY = "WPAY";
		public static readonly ReadOnlyByteVector WPUB = "WPUB";
		public static readonly ReadOnlyByteVector WXXX = "WXXX";
		public static readonly ReadOnlyByteVector ETCO = "ETCO";
<<<<<<< HEAD
		public static readonly ReadOnlyByteVector TDRL = "TDRL"; // Release Time Frame
=======
		public static readonly ReadOnlyByteVector TENC = "TENC"; // Encoded By Frame.
>>>>>>> f01d080d
	}
}<|MERGE_RESOLUTION|>--- conflicted
+++ resolved
@@ -101,10 +101,7 @@
 		public static readonly ReadOnlyByteVector WPUB = "WPUB";
 		public static readonly ReadOnlyByteVector WXXX = "WXXX";
 		public static readonly ReadOnlyByteVector ETCO = "ETCO";
-<<<<<<< HEAD
 		public static readonly ReadOnlyByteVector TDRL = "TDRL"; // Release Time Frame
-=======
 		public static readonly ReadOnlyByteVector TENC = "TENC"; // Encoded By Frame.
->>>>>>> f01d080d
 	}
 }