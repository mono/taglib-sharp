//
// FrameTypes.cs:
//
// Author:
//   Brian Nickel (brian.nickel@gmail.com)
//
// Copyright (C) 2007 Brian Nickel
//
// This library is free software; you can redistribute it and/or modify
// it  under the terms of the GNU Lesser General Public License version
// 2.1 as published by the Free Software Foundation.
//
// This library is distributed in the hope that it will be useful, but
// WITHOUT ANY WARRANTY; without even the implied warranty of
// MERCHANTABILITY or FITNESS FOR A PARTICULAR PURPOSE.  See the GNU
// Lesser General Public License for more details.
//
// You should have received a copy of the GNU Lesser General Public
// License along with this library; if not, write to the Free Software
// Foundation, Inc., 59 Temple Place, Suite 330, Boston, MA  02111-1307
// USA
//

namespace TagLib.Id3v2
{
	/// <summary>
	///    <see cref="FrameType" /> provides references to different frame
	///    types used by the library.
	/// </summary>
	/// <remarks>
	///    <para>This class is used to severely reduce the number of times
	///    these types are created in <see cref="TagLib.Id3v2.Tag" />,
	///    greatly improving the speed at which warm files are read. It is,
	///    however, not necessary for external users to use this class. While
	///    the library may use <c>GetTextAsString (FrameType.TIT2);</c> an
	///    external user could use <c>tag.GetTextAsString ("TIT2");</c> with
	///    the same result.</para>
	/// </remarks>
	static class FrameType
	{
		public static readonly ReadOnlyByteVector APIC = "APIC";
		public static readonly ReadOnlyByteVector COMM = "COMM";
		public static readonly ReadOnlyByteVector CHAP = "CHAP"; // Chapter Frame
		public static readonly ReadOnlyByteVector CTOC = "CTOC"; // Table of Contents Frame
		public static readonly ReadOnlyByteVector EQUA = "EQUA";
		public static readonly ReadOnlyByteVector GEOB = "GEOB";
		public static readonly ReadOnlyByteVector IPLS = "IPLS";
		public static readonly ReadOnlyByteVector MCDI = "MCDI";
		public static readonly ReadOnlyByteVector PCNT = "PCNT";
		public static readonly ReadOnlyByteVector POPM = "POPM";
		public static readonly ReadOnlyByteVector PRIV = "PRIV";
		public static readonly ReadOnlyByteVector RVA2 = "RVA2";
		public static readonly ReadOnlyByteVector RVAD = "RVAD";
		public static readonly ReadOnlyByteVector SYLT = "SYLT";
		public static readonly ReadOnlyByteVector TALB = "TALB";
		public static readonly ReadOnlyByteVector TBPM = "TBPM";
		public static readonly ReadOnlyByteVector TCOM = "TCOM";
		public static readonly ReadOnlyByteVector TCON = "TCON";
		public static readonly ReadOnlyByteVector TCOP = "TCOP";
		public static readonly ReadOnlyByteVector TCMP = "TCMP";
		public static readonly ReadOnlyByteVector TDRC = "TDRC";
		public static readonly ReadOnlyByteVector TDAT = "TDAT";
		public static readonly ReadOnlyByteVector TDTG = "TDTG";
		public static readonly ReadOnlyByteVector TEXT = "TEXT";
		public static readonly ReadOnlyByteVector TIT1 = "TIT1";
		public static readonly ReadOnlyByteVector TIT2 = "TIT2";
		public static readonly ReadOnlyByteVector TIT3 = "TIT3";
		public static readonly ReadOnlyByteVector TIME = "TIME";
		public static readonly ReadOnlyByteVector TKEY = "TKEY";
		public static readonly ReadOnlyByteVector TLEN = "TLEN"; // audio length
		public static readonly ReadOnlyByteVector TMCL = "TMCL";
		public static readonly ReadOnlyByteVector TOLY = "TOLY";
		public static readonly ReadOnlyByteVector TOPE = "TOPE";
		public static readonly ReadOnlyByteVector TPE1 = "TPE1";
		public static readonly ReadOnlyByteVector TPE2 = "TPE2";
		public static readonly ReadOnlyByteVector TPE3 = "TPE3";
		public static readonly ReadOnlyByteVector TPE4 = "TPE4";
		public static readonly ReadOnlyByteVector TPOS = "TPOS";
		public static readonly ReadOnlyByteVector TPUB = "TPUB";
		public static readonly ReadOnlyByteVector TRCK = "TRCK";
		public static readonly ReadOnlyByteVector TRDA = "TRDA";
		public static readonly ReadOnlyByteVector TSIZ = "TSIZ";
		public static readonly ReadOnlyByteVector TSOA = "TSOA"; // Album Title Sort Frame
		public static readonly ReadOnlyByteVector TSO2 = "TSO2"; // Album Artist Sort Frame
		public static readonly ReadOnlyByteVector TSOC = "TSOC"; // Composer Sort Frame
		public static readonly ReadOnlyByteVector TSOP = "TSOP"; // Performer Sort Frame
		public static readonly ReadOnlyByteVector TSOT = "TSOT"; // Track Title Sort Frame
		public static readonly ReadOnlyByteVector TSRC = "TSRC";
		public static readonly ReadOnlyByteVector TXXX = "TXXX";
		public static readonly ReadOnlyByteVector TYER = "TYER";
		public static readonly ReadOnlyByteVector UFID = "UFID";
		public static readonly ReadOnlyByteVector USER = "USER";
		public static readonly ReadOnlyByteVector USLT = "USLT";
		public static readonly ReadOnlyByteVector WCOM = "WCOM";
		public static readonly ReadOnlyByteVector WCOP = "WCOP";
		public static readonly ReadOnlyByteVector WOAF = "WOAF";
		public static readonly ReadOnlyByteVector WOAR = "WOAR";
		public static readonly ReadOnlyByteVector WOAS = "WOAS";
		public static readonly ReadOnlyByteVector WORS = "WORS";
		public static readonly ReadOnlyByteVector WPAY = "WPAY";
		public static readonly ReadOnlyByteVector WPUB = "WPUB";
		public static readonly ReadOnlyByteVector WXXX = "WXXX";
		public static readonly ReadOnlyByteVector ETCO = "ETCO";
<<<<<<< HEAD
    public static readonly ReadOnlyByteVector TDRL = "TDRL"; // Release Time Frame
		public static readonly ReadOnlyByteVector TENC = "TENC"; // Encoded By Frame.
		public static readonly ReadOnlyByteVector PCST = "PCST"; // Podcast Flag Frame.
		public static readonly ReadOnlyByteVector TDES = "TDES"; // Podcast Description Frame.
		public static readonly ReadOnlyByteVector TGID = "TGID"; // Podcast Identifier Frame.
		public static readonly ReadOnlyByteVector WFED = "WFED"; // Podcast Feed Url Frame.
		public static readonly ReadOnlyByteVector TCAT = "TCAT"; // Podcast Category Frame.
		public static readonly ReadOnlyByteVector TKWD = "TKWD"; // Podcast Keywords Frame.
=======
		public static readonly ReadOnlyByteVector MVNM = "MVNM"; // Movement Name
		public static readonly ReadOnlyByteVector MVIN = "MVIN"; // Movement Number/Count
>>>>>>> 228d5cb8
	}
}<|MERGE_RESOLUTION|>--- conflicted
+++ resolved
@@ -101,7 +101,6 @@
 		public static readonly ReadOnlyByteVector WPUB = "WPUB";
 		public static readonly ReadOnlyByteVector WXXX = "WXXX";
 		public static readonly ReadOnlyByteVector ETCO = "ETCO";
-<<<<<<< HEAD
     public static readonly ReadOnlyByteVector TDRL = "TDRL"; // Release Time Frame
 		public static readonly ReadOnlyByteVector TENC = "TENC"; // Encoded By Frame.
 		public static readonly ReadOnlyByteVector PCST = "PCST"; // Podcast Flag Frame.
@@ -110,9 +109,7 @@
 		public static readonly ReadOnlyByteVector WFED = "WFED"; // Podcast Feed Url Frame.
 		public static readonly ReadOnlyByteVector TCAT = "TCAT"; // Podcast Category Frame.
 		public static readonly ReadOnlyByteVector TKWD = "TKWD"; // Podcast Keywords Frame.
-=======
 		public static readonly ReadOnlyByteVector MVNM = "MVNM"; // Movement Name
 		public static readonly ReadOnlyByteVector MVIN = "MVIN"; // Movement Number/Count
->>>>>>> 228d5cb8
 	}
 }